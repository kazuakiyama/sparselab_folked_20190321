--- conflicted
+++ resolved
@@ -106,7 +106,6 @@
         '''
         super(ImRegTable, self).to_csv(filename, index=False, index_label=False, **args)
 
-<<<<<<< HEAD
     # read csv file as ImRegTable
     def read_region(self, filename):
         '''
@@ -127,12 +126,7 @@
         
         return table
 
-    
-    ## DS9 
-=======
-
     ## DS9
->>>>>>> 95de1c71
     # Start DS9
     def open_pyds9(self,image,wait=10):
         '''
